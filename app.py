--- conflicted
+++ resolved
@@ -19,10 +19,6 @@
         if callable(old_handler):  #  check old_handler
             return old_handler(_signo, _stack_frame)
         sys.exit(0)
-<<<<<<< HEAD
-=======
-
->>>>>>> e8aae27e
     signal.signal(_signo, func)
 
 
