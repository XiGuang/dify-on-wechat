--- conflicted
+++ resolved
@@ -279,12 +279,7 @@
                     logger.error("[chat_channel] unknown reply type: {}".format(reply.type))
                     return
             if desire_rtype and desire_rtype != reply.type and reply.type not in [ReplyType.ERROR, ReplyType.INFO]:
-<<<<<<< HEAD
-                logger.warning(
-                    "[WX] desire_rtype: {}, but reply type: {}".format(context.get("desire_rtype"), reply.type))
-=======
                 logger.warning("[chat_channel] desire_rtype: {}, but reply type: {}".format(context.get("desire_rtype"), reply.type))
->>>>>>> 69376734
             return reply
 
     def _send_reply(self, context: Context, reply: Reply):
