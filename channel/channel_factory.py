--- conflicted
+++ resolved
@@ -35,17 +35,11 @@
         ch = WeworkChannel()
     elif channel_type == const.FEISHU:
         from channel.feishu.feishu_channel import FeiShuChanel
-<<<<<<< HEAD
         ch = FeiShuChanel()
+    elif channel_type == const.DINGTALK:
+        from channel.dingtalk.dingtalk_channel import DingTalkChanel
+        ch = DingTalkChanel()
     else:
         raise RuntimeError
     ch.channel_type = channel_type
-    return ch
-=======
-        return FeiShuChanel()
-    elif channel_type == const.DINGTALK:
-        from channel.dingtalk.dingtalk_channel import DingTalkChanel
-        return DingTalkChanel()
-
-    raise RuntimeError
->>>>>>> eb809055
+    return ch