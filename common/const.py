--- conflicted
+++ resolved
@@ -99,11 +99,8 @@
               "moonshot-v1-8k", "moonshot-v1-32k", "moonshot-v1-128k",
               QWEN, QWEN_TURBO, QWEN_PLUS, QWEN_MAX,
               LINKAI_35, LINKAI_4_TURBO, LINKAI_4o,
-<<<<<<< HEAD
-              DIFY, COZE
-=======
+              DIFY, COZE,
               DEEPSEEK_CHAT, DEEPSEEK_REASONER
->>>>>>> 436c038a
             ]
 
 MODEL_LIST = MODEL_LIST + GITEE_AI_MODEL_LIST
