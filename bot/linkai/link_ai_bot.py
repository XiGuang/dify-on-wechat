--- conflicted
+++ resolved
@@ -94,7 +94,9 @@
                 response = res.json()
                 reply_content = response["choices"][0]["message"]["content"]
                 total_tokens = response["usage"]["total_tokens"]
-<<<<<<< HEAD
+                logger.info(f"[LINKAI] reply={reply_content}, total_tokens={total_tokens}")
+                self.sessions.session_reply(reply_content, session_id, total_tokens)
+    
                 agent_suffix = self._fetch_agent_suffix(response)
                 if agent_suffix:
                     reply_content += agent_suffix
@@ -102,15 +104,6 @@
                     knowledge_suffix = self._fetch_knowledge_search_suffix(response)
                     if knowledge_suffix:
                         reply_content += knowledge_suffix
-                logger.info(f"[LINKAI] reply={reply_content}, total_tokens={total_tokens}")
-                self.sessions.session_reply(reply_content, session_id, total_tokens)
-=======
-                logger.info(f"[LINKAI] reply={reply_content}, total_tokens={total_tokens}")
-                self.sessions.session_reply(reply_content, session_id, total_tokens)
-                suffix = self._fecth_knowledge_search_suffix(response)
-                if suffix:
-                    reply_content += suffix
->>>>>>> 5e007041
                 return Reply(ReplyType.TEXT, reply_content)
 
             else:
