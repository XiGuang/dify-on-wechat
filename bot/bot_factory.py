"""
channel factory
"""
from common import const


def create_bot(bot_type):
    """
    create a bot_type instance
    :param bot_type: bot type code
    :return: bot instance
    """
    if bot_type == const.BAIDU:
        # 替换Baidu Unit为Baidu文心千帆对话接口
        # from bot.baidu.baidu_unit_bot import BaiduUnitBot
        # return BaiduUnitBot()
        from bot.baidu.baidu_wenxin import BaiduWenxinBot
        return BaiduWenxinBot()

    elif bot_type == const.CHATGPT:
        # ChatGPT 网页端web接口
        from bot.chatgpt.chat_gpt_bot import ChatGPTBot
        return ChatGPTBot()

    elif bot_type == const.OPEN_AI:
        # OpenAI 官方对话模型API
        from bot.openai.open_ai_bot import OpenAIBot
        return OpenAIBot()

    elif bot_type == const.CHATGPTONAZURE:
        # Azure chatgpt service https://azure.microsoft.com/en-in/products/cognitive-services/openai-service/
        from bot.chatgpt.chat_gpt_bot import AzureChatGPTBot
        return AzureChatGPTBot()

    elif bot_type == const.XUNFEI:
        from bot.xunfei.xunfei_spark_bot import XunFeiBot
        return XunFeiBot()

    elif bot_type == const.LINKAI:
        from bot.linkai.link_ai_bot import LinkAIBot
        return LinkAIBot()

    elif bot_type == const.CLAUDEAI:
        from bot.claude.claude_ai_bot import ClaudeAIBot
        return ClaudeAIBot()
    elif bot_type == const.CLAUDEAPI:
        from bot.claudeapi.claude_api_bot import ClaudeAPIBot
        return ClaudeAPIBot()
    elif bot_type == const.QWEN:
        from bot.ali.ali_qwen_bot import AliQwenBot
        return AliQwenBot()
    elif bot_type == const.QWEN_DASHSCOPE:
        from bot.dashscope.dashscope_bot import DashscopeBot
        return DashscopeBot()
    elif bot_type == const.GEMINI:
        from bot.gemini.google_gemini_bot import GoogleGeminiBot
        return GoogleGeminiBot()

    elif bot_type == const.DIFY:
        from bot.dify.dify_bot import DifyBot
        return DifyBot()

    elif bot_type == const.ZHIPU_AI:
        from bot.zhipuai.zhipuai_bot import ZHIPUAIBot
        return ZHIPUAIBot()

<<<<<<< HEAD
    elif bot_type == const.COZE:
        from bot.bytedance.bytedance_coze_bot import ByteDanceCozeBot
        return ByteDanceCozeBot()
=======
    elif bot_type == const.MOONSHOT:
        from bot.moonshot.moonshot_bot import MoonshotBot
        return MoonshotBot()
    
    elif bot_type == const.MiniMax:
        from bot.minimax.minimax_bot import MinimaxBot
        return MinimaxBot()

>>>>>>> 69376734

    raise RuntimeError<|MERGE_RESOLUTION|>--- conflicted
+++ resolved
@@ -64,11 +64,10 @@
         from bot.zhipuai.zhipuai_bot import ZHIPUAIBot
         return ZHIPUAIBot()
 
-<<<<<<< HEAD
     elif bot_type == const.COZE:
         from bot.bytedance.bytedance_coze_bot import ByteDanceCozeBot
         return ByteDanceCozeBot()
-=======
+
     elif bot_type == const.MOONSHOT:
         from bot.moonshot.moonshot_bot import MoonshotBot
         return MoonshotBot()
@@ -77,6 +76,5 @@
         from bot.minimax.minimax_bot import MinimaxBot
         return MinimaxBot()
 
->>>>>>> 69376734
 
     raise RuntimeError